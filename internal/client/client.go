--- conflicted
+++ resolved
@@ -36,7 +36,6 @@
 	return Client{roundTrip, cfg.Host}, nil
 }
 
-<<<<<<< HEAD
 func (c Client) GetDebugConnectionInfo(runID string) (DebugConnectionInfo, error) {
 	connectionInfo := DebugConnectionInfo{}
 
@@ -72,14 +71,9 @@
 	return connectionInfo, nil
 }
 
-// InitiateRun sends a request to Mint for starting a new runn
-func (c Client) InitiateRun(cfg InitiateRunConfig) (*url.URL, error) {
-	endpoint := "/api/runs"
-=======
 // InitiateRun sends a request to Mint for starting a new run
 func (c Client) InitiateRun(cfg InitiateRunConfig) (*InitiateRunResult, error) {
 	endpoint := c.mintEndpoint("/api/runs")
->>>>>>> e18f9356
 
 	if err := cfg.Validate(); err != nil {
 		return nil, errors.Wrap(err, "validation failed")
