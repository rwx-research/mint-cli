--- conflicted
+++ resolved
@@ -97,7 +97,6 @@
 	}
 
 	return nil
-<<<<<<< HEAD
 }
 
 type UpdateLeavesConfig struct {
@@ -105,6 +104,4 @@
 	DefaultDir string
 	Stdout     io.Writer
 	Stderr     io.Writer
-=======
->>>>>>> 6f4c9620
 }