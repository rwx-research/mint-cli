package main

import (
	"encoding/json"
	"fmt"
	"os"
	"strings"

	"github.com/rwx-research/mint-cli/internal/cli"

	"github.com/pkg/errors"
	"github.com/skratchdot/open-golang/open"
	"github.com/spf13/cobra"
)

const flagInit = "init"

var (
	InitParameters []string
	Json           bool
	MintDirectory  string
	MintFilePath   string
	NoCache        bool
	Open           bool

	runCmd = &cobra.Command{
		PreRunE: func(cmd *cobra.Command, args []string) error {
			for _, arg := range args {
				if strings.Contains(arg, "=") {
					initParam := strings.Split(arg, "=")[0]
					return fmt.Errorf(
						"You have specified a task target with an equals sign: \"%s\".\n"+
							"Are you trying to specify an init parameter \"%s\"?\n"+
							"You can define multiple init parameters by specifying --%s multiple times.\n"+
							"You may have meant to specify --%s \"%s\".",
						arg,
						initParam,
						flagInit,
						flagInit,
						arg,
					)
				}
			}

			return nil
		},
		RunE: func(cmd *cobra.Command, args []string) error {
			var targetedTasks []string
			if len(args) >= 0 {
				targetedTasks = args
			}

			initParams, err := ParseInitParameters(InitParameters)
			if err != nil {
				return errors.Wrap(err, "unable to parse init parameters")
			}

			runResult, err := service.InitiateRun(cli.InitiateRunConfig{
				InitParameters: initParams,
				Json:           Json,
				MintDirectory:  MintDirectory,
				MintFilePath:   MintFilePath,
				NoCache:        NoCache,
				TargetedTasks:  targetedTasks,
			})
			if err != nil {
				return err
			}

			if Json {
				runResultJson, err := json.Marshal(runResult)
				if err != nil {
					return err
				}
				fmt.Println(string(runResultJson))
			} else {
				fmt.Printf("Run is watchable at %s\n", runResult.RunURL)
			}

			if Open {
				if err := open.Run(runResult.RunURL); err != nil {
					fmt.Fprintf(os.Stderr, "Failed to open browser.\n")
				}
			}

			return nil

		},
		Short: "Start a new run on Mint",
		Use:   "run [flags] --user-access-token=<token> [task]",
	}
)

func init() {
<<<<<<< HEAD
=======
	// A different host can only be set over the environment
	mintHost = os.Getenv("MINT_HOST")
	if mintHost == "" {
		mintHost = "cloud.rwx.com"
	}

>>>>>>> a93fe3ca
	runCmd.Flags().BoolVar(&NoCache, "no-cache", false, "do not read or write to the cache")
	runCmd.Flags().StringArrayVar(&InitParameters, flagInit, []string{}, "initialization parameters for the run, available in the `init` context. Can be specified multiple times")
	runCmd.Flags().StringVarP(&MintFilePath, "file", "f", "", "a Mint config file to use for sourcing task definitions")
	runCmd.Flags().StringVar(&MintDirectory, "dir", ".mint", "the directory containing your mint task definitions. By default, this is used to source task definitions")
	runCmd.Flags().BoolVar(&Open, "open", false, "open the run in a browser")
	runCmd.Flags().BoolVar(&Json, "json", false, "output json data to stdout")
}

// parseInitParameters converts a list of `key=value` pairs to a map. It also reads any `MINT_INIT_` variables from the
// environment
func ParseInitParameters(params []string) (map[string]string, error) {
	parsedParams := make(map[string]string)

	parse := func(p string) error {
		fields := strings.Split(p, "=")
		if len(fields) < 2 {
			return errors.Errorf("unable to parse %q", p)
		}

		parsedParams[fields[0]] = strings.Join(fields[1:], "=")
		return nil
	}

	const prefix = "MINT_INIT_"
	for _, envVar := range os.Environ() {
		if !strings.HasPrefix(envVar, prefix) {
			continue
		}

		if err := parse(strings.TrimPrefix(envVar, prefix)); err != nil {
			return nil, errors.WithStack(err)
		}
	}

	// Parse flag parameters after the environment as they take precedence
	for _, param := range params {
		if err := parse(param); err != nil {
			return nil, errors.WithStack(err)
		}
	}

	return parsedParams, nil
}<|MERGE_RESOLUTION|>--- conflicted
+++ resolved
@@ -92,15 +92,12 @@
 )
 
 func init() {
-<<<<<<< HEAD
-=======
 	// A different host can only be set over the environment
 	mintHost = os.Getenv("MINT_HOST")
 	if mintHost == "" {
 		mintHost = "cloud.rwx.com"
 	}
 
->>>>>>> a93fe3ca
 	runCmd.Flags().BoolVar(&NoCache, "no-cache", false, "do not read or write to the cache")
 	runCmd.Flags().StringArrayVar(&InitParameters, flagInit, []string{}, "initialization parameters for the run, available in the `init` context. Can be specified multiple times")
 	runCmd.Flags().StringVarP(&MintFilePath, "file", "f", "", "a Mint config file to use for sourcing task definitions")
